# encoding: utf-8

"""
This module contains the initialization logic called by __init__.py.

"""

from pystache.renderer import Renderer
from pystache.template_spec import TemplateSpec


__all__ = ['__version__', 'render', 'Renderer', 'TemplateSpec']
<<<<<<< HEAD
=======

__version__ = '0.5.0'
>>>>>>> 0bf6ca1f

__version__ = '0.5.0-rc'  # Also change in setup.py.

def render(template, context=None, **kwargs):
    """
    Return the given template string rendered using the given context.

    """
    renderer = Renderer()
    return renderer.render(template, context, **kwargs)<|MERGE_RESOLUTION|>--- conflicted
+++ resolved
@@ -10,13 +10,8 @@
 
 
 __all__ = ['__version__', 'render', 'Renderer', 'TemplateSpec']
-<<<<<<< HEAD
-=======
 
-__version__ = '0.5.0'
->>>>>>> 0bf6ca1f
-
-__version__ = '0.5.0-rc'  # Also change in setup.py.
+__version__ = '0.5.1-alpha'  # Also change in setup.py.
 
 def render(template, context=None, **kwargs):
     """
