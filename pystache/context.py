--- conflicted
+++ resolved
@@ -47,13 +47,8 @@
         # We do a membership test to avoid using exceptions for flow control
         # (e.g. catching KeyError).
         if key in item:
-<<<<<<< HEAD
             value = item[key]
-    elif type(item).__module__ != '__builtin__':
-=======
-            return item[key]
     elif type(item).__module__ != _BUILTIN_MODULE:
->>>>>>> 54eb4b50
         # Then we consider the argument an "object" for the purposes of
         # the spec.
         #
