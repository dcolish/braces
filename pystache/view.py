<<<<<<< HEAD
import os.path
=======
# -*- coding: utf-8 -*-

"""
pystache.loader
~~~~~~~~~~~~~~~

This module provides Pystache's views.
"""

>>>>>>> 20bec630
import re
from types import UnboundMethodType

from .loader import Loader
from .template import Template

<<<<<<< HEAD
from .template import Template


def get_or_attr(context_list, name, default=None):
    if not context_list:
        return default
=======
>>>>>>> 20bec630


class View(object):
<<<<<<< HEAD
=======
    """A Pystache view."""
>>>>>>> 20bec630

    template_name = None
    template_path = None
    template = None
    template_encoding = None
    template_extension = 'mustache'

    def __init__(self, template=None, context=None, **kwargs):

        self.template = template

        context = context or {}
        context.update(kwargs)

        self.context_list = [context]

<<<<<<< HEAD
=======

>>>>>>> 20bec630
    def get(self, attr, default=None):

        attr = get_or_attr(self.context_list, attr, getattr(self, attr, default))

        if hasattr(attr, '__call__') and type(attr) is UnboundMethodType:
            return attr()
        else:
            return attr

<<<<<<< HEAD
    def load_template(self, template_name):
        from pystache import Loader
        return Loader().load_template(template_name, self.template_path,
                                      encoding=self.template_encoding, extension=self.template_extension)
=======
>>>>>>> 20bec630

    def get_template(self, template_name):

        if not self.template:
<<<<<<< HEAD
            template_name = self._get_template_name(template_name)
            self.template = self.load_template(template_name)
=======

            template_name = self._get_template_name(template_name)

            self.template = Loader().load_template(
                template_name,
                self.template_path,
                encoding=self.template_encoding,
                extension=self.template_extension)
>>>>>>> 20bec630

        return self.template


    def _get_template_name(self, template_name=None):
        """TemplatePartial => template_partial
        Takes a string but defaults to using the current class' name or
        the `template_name` attribute.
        """

        if template_name:
            return template_name

        template_name = self.__class__.__name__

        def repl(match):
            return '_' + match.group(0).lower()

        return re.sub('[A-Z]', repl, template_name)[1:]


    def _get_context(self):
        context = {}
        for item in self.context_list:
            if hasattr(item, 'keys') and hasattr(item, '__getitem__'):
                context.update(item)
        return context


    def render(self, encoding=None):
        template = Template(self.get_template(self.template_name), self)
        return template.render(encoding=encoding)


    def __contains__(self, needle):
        return needle in self.context or hasattr(self, needle)


    def __getitem__(self, attr):
        val = self.get(attr, None)

        if not val and val is not 0:
            raise KeyError("Key '%s' does not exist in View" % attr)
        return val


    def __getattr__(self, attr):
        if attr == 'context':
            return self._get_context()

        raise AttributeError("Attribute '%s' does not exist in View" % attr)


    def __str__(self):
        return self.render()



def get_or_attr(context_list, name, default=None):
    """Returns an attribute from given context."""

    if not context_list:
        return default

    for obj in context_list:
        try:
            return obj[name]
        except KeyError:
            pass
        except:
            try:
                return getattr(obj, name)
            except AttributeError:
                pass

    return default

<|MERGE_RESOLUTION|>--- conflicted
+++ resolved
@@ -1,152 +1,22 @@
-<<<<<<< HEAD
-import os.path
-=======
-# -*- coding: utf-8 -*-
+# coding: utf-8
 
 """
-pystache.loader
-~~~~~~~~~~~~~~~
+This module provides a View class.
 
-This module provides Pystache's views.
 """
 
->>>>>>> 20bec630
 import re
 from types import UnboundMethodType
 
 from .loader import Loader
 from .template import Template
 
-<<<<<<< HEAD
-from .template import Template
-
 
 def get_or_attr(context_list, name, default=None):
-    if not context_list:
-        return default
-=======
->>>>>>> 20bec630
+    """
+    Find and return an attribute from the given context.
 
-
-class View(object):
-<<<<<<< HEAD
-=======
-    """A Pystache view."""
->>>>>>> 20bec630
-
-    template_name = None
-    template_path = None
-    template = None
-    template_encoding = None
-    template_extension = 'mustache'
-
-    def __init__(self, template=None, context=None, **kwargs):
-
-        self.template = template
-
-        context = context or {}
-        context.update(kwargs)
-
-        self.context_list = [context]
-
-<<<<<<< HEAD
-=======
-
->>>>>>> 20bec630
-    def get(self, attr, default=None):
-
-        attr = get_or_attr(self.context_list, attr, getattr(self, attr, default))
-
-        if hasattr(attr, '__call__') and type(attr) is UnboundMethodType:
-            return attr()
-        else:
-            return attr
-
-<<<<<<< HEAD
-    def load_template(self, template_name):
-        from pystache import Loader
-        return Loader().load_template(template_name, self.template_path,
-                                      encoding=self.template_encoding, extension=self.template_extension)
-=======
->>>>>>> 20bec630
-
-    def get_template(self, template_name):
-
-        if not self.template:
-<<<<<<< HEAD
-            template_name = self._get_template_name(template_name)
-            self.template = self.load_template(template_name)
-=======
-
-            template_name = self._get_template_name(template_name)
-
-            self.template = Loader().load_template(
-                template_name,
-                self.template_path,
-                encoding=self.template_encoding,
-                extension=self.template_extension)
->>>>>>> 20bec630
-
-        return self.template
-
-
-    def _get_template_name(self, template_name=None):
-        """TemplatePartial => template_partial
-        Takes a string but defaults to using the current class' name or
-        the `template_name` attribute.
-        """
-
-        if template_name:
-            return template_name
-
-        template_name = self.__class__.__name__
-
-        def repl(match):
-            return '_' + match.group(0).lower()
-
-        return re.sub('[A-Z]', repl, template_name)[1:]
-
-
-    def _get_context(self):
-        context = {}
-        for item in self.context_list:
-            if hasattr(item, 'keys') and hasattr(item, '__getitem__'):
-                context.update(item)
-        return context
-
-
-    def render(self, encoding=None):
-        template = Template(self.get_template(self.template_name), self)
-        return template.render(encoding=encoding)
-
-
-    def __contains__(self, needle):
-        return needle in self.context or hasattr(self, needle)
-
-
-    def __getitem__(self, attr):
-        val = self.get(attr, None)
-
-        if not val and val is not 0:
-            raise KeyError("Key '%s' does not exist in View" % attr)
-        return val
-
-
-    def __getattr__(self, attr):
-        if attr == 'context':
-            return self._get_context()
-
-        raise AttributeError("Attribute '%s' does not exist in View" % attr)
-
-
-    def __str__(self):
-        return self.render()
-
-
-
-def get_or_attr(context_list, name, default=None):
-    """Returns an attribute from given context."""
-
+    """
     if not context_list:
         return default
 
@@ -163,3 +33,94 @@
 
     return default
 
+
+class View(object):
+
+    template_name = None
+    template_path = None
+    template = None
+    template_encoding = None
+    template_extension = 'mustache'
+
+    def __init__(self, template=None, context=None, **kwargs):
+        self.template = template
+
+        context = context or {}
+        context.update(**kwargs)
+
+        self.context_list = [context]
+
+    def get(self, attr, default=None):
+        attr = get_or_attr(self.context_list, attr, getattr(self, attr, default))
+
+        if hasattr(attr, '__call__') and type(attr) is UnboundMethodType:
+            return attr()
+        else:
+            return attr
+
+    def load_template(self, template_name):
+        from pystache import Loader
+        return Loader().load_template(template_name, self.template_path,
+                                      encoding=self.template_encoding, extension=self.template_extension)
+
+    def get_template(self, template_name):
+
+        if not self.template:
+            template_name = self._get_template_name(template_name)
+            self.template = self.load_template(template_name)
+
+        return self.template
+
+    # TODO: consider removing the template_name parameter and using
+    # self.template_name instead.
+    def _get_template_name(self, template_name=None):
+        """
+        Return the name of this Template instance.
+
+        If no template_name parameter is provided, this method returns the
+        class name modified as follows, for example:
+
+        TemplatePartial => template_partial
+
+        Otherwise, it returns the given template_name.
+
+        """
+        if template_name:
+            return template_name
+
+        template_name = self.__class__.__name__
+
+        def repl(match):
+            return '_' + match.group(0).lower()
+
+        return re.sub('[A-Z]', repl, template_name)[1:]
+
+    def _get_context(self):
+        context = {}
+        for item in self.context_list:
+            if hasattr(item, 'keys') and hasattr(item, '__getitem__'):
+                context.update(item)
+        return context
+
+    def render(self, encoding=None):
+        template = Template(self.get_template(self.template_name), self)
+        return template.render(encoding=encoding)
+
+    def __contains__(self, needle):
+        return needle in self.context or hasattr(self, needle)
+
+    def __getitem__(self, attr):
+        val = self.get(attr, None)
+
+        if not val and val is not 0:
+            raise KeyError("Key '%s' does not exist in View" % attr)
+        return val
+
+    def __getattr__(self, attr):
+        if attr == 'context':
+            return self._get_context()
+
+        raise AttributeError("Attribute '%s' does not exist in View" % attr)
+
+    def __str__(self):
+        return self.render()