--- conflicted
+++ resolved
@@ -58,16 +58,9 @@
 
         tag = r"%(otag)s(#|=|&|!|>|\{)?(.+?)\1?%(ctag)s+"
         self.tag_re = re.compile(tag % tags)
-<<<<<<< HEAD
 
     def _render_sections(self, template, view):
         while True:
-=======
-        
-    def render_sections(self, template, context):
-        """Expands sections."""
-        while 1:
->>>>>>> 2a4270e1
             match = self.section_re.search(template)
             if match is None:
                 break
@@ -83,7 +76,6 @@
             # Dictionary
             elif it and hasattr(it, 'keys') and hasattr(it, '__getitem__'):
                 if section[2] != '^':
-<<<<<<< HEAD
                     replacer = self._render_dictionary(inner, it)
             # Lists
             elif it and hasattr(it, '__iter__'):
@@ -95,16 +87,7 @@
                     replacer = self._render_dictionary(inner, it)
             # Falsey and Negated or Truthy and Not Negated
             elif (not it and section[2] == '^') or (it and section[2] != '^'):
-=======
-                    replacer = self.render(inner, it)
-            elif it and section[2] != '^':
-                insides = []
-                for item in it:
-                    insides.append(self.render(inner, item))
-                replacer = ''.join(insides)
-            elif not it and section[2] == '^':
->>>>>>> 2a4270e1
-                replacer = inner
+                replacer = self._render_dictionary(inner, it)
 
             template = template.replace(section, replacer)
 
@@ -144,15 +127,11 @@
 
         # For methods with no return value
         if not raw and raw is not 0:
-<<<<<<< HEAD
-            return ''
-
-=======
             if tag_name == '.':
-                raw = context
+                raw = self.view.context_list[0]
             else:
                 return ''
->>>>>>> 2a4270e1
+
         return cgi.escape(unicode(raw))
 
     @modifiers.set('!')
