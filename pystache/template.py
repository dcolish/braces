# coding: utf-8

"""
pystache.template
~~~~~~~~~~~~~~~~~

This module provides Pystache's Template class.
"""

import re
import cgi
import collections

from .loader import Loader


try:
    import markupsafe
    escape = markupsafe.escape
    literal = markupsafe.Markup
except ImportError:
    escape = lambda x: cgi.escape(unicode(x))
    literal = unicode


<<<<<<< HEAD
try:
    # The collections.Callable class is not available until Python 2.6.
    import collections.Callable
    def check_callable(it):
        return isinstance(it, collections.Callable)
except ImportError:
    def check_callable(it):
        return hasattr(it, '__call__')

=======
>>>>>>> 5cd2886c

class Modifiers(dict):

    """Dictionary with a decorator for assigning functions to keys."""

    def set(self, key):
        """
        Return a decorator that assigns the given function to the given key.

        >>> modifiers = {}
        >>> @modifiers.set('P')
        ... def render_tongue(self, tag_name=None, context=None):
        ...     return ":P %s" % tag_name
        >>> modifiers
        {'P': <function render_tongue at 0x...>}

        """
        def decorate(func):
            self[key] = func
            return func
        return decorate


class Template(object):

    tag_re = None
    otag = '{{'
    ctag = '}}'

    modifiers = Modifiers()

    def __init__(self, template=None, context=None, **kwargs):
        from .view import View

        self.template = template

        if kwargs:
            context.update(kwargs)

        self.view = context if isinstance(context, View) else View(context=context)
        self._compile_regexps()

    def _compile_regexps(self):
        """
        Compile and set the regular expression attributes.

        This method uses the current values for the otag and ctag attributes.

        """
        tags = {
            'otag': re.escape(self.otag),
            'ctag': re.escape(self.ctag)
        }

        # The section contents include white space to comply with the spec's
        # requirement that sections not alter surrounding whitespace.
        section = r"%(otag)s[\#|^]([^\}]*)%(ctag)s(.+?)%(otag)s/\1%(ctag)s"
        self.section_re = re.compile(section % tags, re.M|re.S)

        tag = r"%(otag)s(#|=|&|!|>|\{)?(.+?)\1?%(ctag)s+"
        self.tag_re = re.compile(tag % tags)

    def _render_sections(self, template, view):
        while True:
            match = self.section_re.search(template)
            if match is None:
                break

            section, section_name, inner = match.group(0, 1, 2)
            section_name = section_name.strip()
            it = self.view.get(section_name, None)
            replacer = ''

            # Callable
            if it and check_callable(it):
                replacer = it(inner)

            # Dictionary
            elif it and hasattr(it, 'keys') and hasattr(it, '__getitem__'):
                if section[2] != '^':
                    replacer = self._render_dictionary(inner, it)

            # Lists
            elif it and hasattr(it, '__iter__'):
                if section[2] != '^':
                    replacer = self._render_list(inner, it)

            # Other objects
            elif it and isinstance(it, object):
                if section[2] != '^':
                    replacer = self._render_dictionary(inner, it)

            # Falsey and Negated or Truthy and Not Negated
            elif (not it and section[2] == '^') or (it and section[2] != '^'):
                replacer = self._render_dictionary(inner, it)

            template = literal(template.replace(section, replacer))

        return template

    def _render_tags(self, template):
        while True:
            match = self.tag_re.search(template)
            if match is None:
                break

            tag, tag_type, tag_name = match.group(0, 1, 2)
            tag_name = tag_name.strip()
            func = self.modifiers[tag_type]
            replacement = func(self, tag_name)
            template = template.replace(tag, replacement)

        return template

    def _render_dictionary(self, template, context):
        self.view.context_list.insert(0, context)

        template = Template(template, self.view)
        out = template.render()

        self.view.context_list.pop(0)

        return out

    def _render_list(self, template, listing):
        insides = []
        for item in listing:
            insides.append(self._render_dictionary(template, item))

        return ''.join(insides)

    @modifiers.set(None)
    def _render_tag(self, tag_name):
        raw = self.view.get(tag_name, '')

        # For methods with no return value
        if not raw and raw is not 0:
            if tag_name == '.':
                raw = self.view.context_list[0]
            else:
                return ''

        return escape(raw)

    @modifiers.set('!')
    def _render_comment(self, tag_name):
        return ''

    @modifiers.set('>')
    def _render_partial(self, template_name):
        markup = self.view.load_template(template_name)
        template = Template(markup, self.view)
        return template.render()

    @modifiers.set('=')
    def _change_delimiter(self, tag_name):
        """
        Change the current delimiter.

        """
        self.otag, self.ctag = tag_name.split(' ')
        self._compile_regexps()

        return ''

    @modifiers.set('{')
    @modifiers.set('&')
    def render_unescaped(self, tag_name):
        """
        Render a tag without escaping it.

        """
        return literal(self.view.get(tag_name, ''))

    def render(self, encoding=None):
        """
        Return the template rendered using the current view context.

        """
        template = self._render_sections(self.template, self.view)
        result = self._render_tags(template)

        if encoding is not None:
            result = result.encode(encoding)

        return result<|MERGE_RESOLUTION|>--- conflicted
+++ resolved
@@ -1,10 +1,8 @@
 # coding: utf-8
 
 """
-pystache.template
-~~~~~~~~~~~~~~~~~
-
-This module provides Pystache's Template class.
+This module provides a Template class.
+
 """
 
 import re
@@ -23,7 +21,6 @@
     literal = unicode
 
 
-<<<<<<< HEAD
 try:
     # The collections.Callable class is not available until Python 2.6.
     import collections.Callable
@@ -33,8 +30,6 @@
     def check_callable(it):
         return hasattr(it, '__call__')
 
-=======
->>>>>>> 5cd2886c
 
 class Modifiers(dict):
 
