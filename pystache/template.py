# coding: utf-8

"""
This module provides a Template class.

"""

import re
import cgi
import collections

from .context import Context
from .loader import Loader


try:
    import markupsafe
    escape = markupsafe.escape
    literal = markupsafe.Markup
except ImportError:
    escape = lambda x: cgi.escape(unicode(x))
    literal = unicode


try:
    # The collections.Callable class is not available until Python 2.6.
    import collections.Callable
    def check_callable(it):
        return isinstance(it, collections.Callable)
except ImportError:
    def check_callable(it):
        return hasattr(it, '__call__')


class Modifiers(dict):

    """Dictionary with a decorator for assigning functions to keys."""

    def set(self, key):
        """
        Return a decorator that assigns the given function to the given key.

        >>> modifiers = {}
        >>> @modifiers.set('P')
        ... def render_tongue(self, tag_name=None, context=None):
        ...     return ":P %s" % tag_name
        >>> modifiers
        {'P': <function render_tongue at 0x...>}

        """
        def decorate(func):
            self[key] = func
            return func
        return decorate


class Template(object):

    tag_re = None
    otag = '{{'
    ctag = '}}'

    modifiers = Modifiers()

    def __init__(self, template=None, load_template=None, output_encoding=None):
        """
        Construct a Template instance.

        Arguments:

          template: a template string as a unicode string.  Behavior is
            undefined if the string has type str.

          load_template: the function for loading partials.  The function should
            accept a single template_name parameter and return a template as
            a string.  Defaults to the default Loader's load_template() method.

          output_encoding: the encoding to use when rendering to a string.
            The argument should be the name of an encoding as a string, for
            example "utf-8".  See the render() method's documentation for more
            information.

        """
        if load_template is None:
            loader = Loader()
            load_template = loader.load_template

        self.load_template = load_template
        self.output_encoding = output_encoding
        self.template = template

        self._compile_regexps()

    def _initialize_context(self, context, **kwargs):
        """
        Initialize the context attribute.

        """
        if context is None:
            context = {}

        if isinstance(context, Context):
            context = context.copy()
        else:
            context = Context(context)

        if kwargs:
            context.push(kwargs)

        self.context = context


    def _compile_regexps(self):
        """
        Compile and set the regular expression attributes.

        This method uses the current values for the otag and ctag attributes.

        """
        tags = {
            'otag': re.escape(self.otag),
            'ctag': re.escape(self.ctag)
        }

        # The section contents include white space to comply with the spec's
        # requirement that sections not alter surrounding whitespace.
        section = r"%(otag)s[\#|^]([^\}]*)%(ctag)s(.+?)%(otag)s/\1%(ctag)s"
        self.section_re = re.compile(section % tags, re.M|re.S)

        tag = r"%(otag)s(#|=|&|!|>|\{)?(.+?)\1?%(ctag)s+"
        self.tag_re = re.compile(tag % tags)

<<<<<<< HEAD
    def _render_sections(self, template):
=======
    def _render(self, template, view):
        output = ''
>>>>>>> a936076f
        while True:
            match = self.section_re.search(template)
            if match is None:
                break

            section, section_name, inner = match.group(0, 1, 2)
            section_name = section_name.strip()
            it = self.context.get(section_name, None)
            replacer = ''

            # Callable
            if it and check_callable(it):
                replacer = it(inner)

            # Dictionary
            elif it and hasattr(it, 'keys') and hasattr(it, '__getitem__'):
                if section[2] != '^':
                    replacer = self._render_dictionary(inner, it)

            # Lists
            elif it and hasattr(it, '__iter__'):
                if section[2] != '^':
                    replacer = self._render_list(inner, it)

            # Other objects
            elif it and isinstance(it, object):
                if section[2] != '^':
                    replacer = self._render_dictionary(inner, it)

            # Falsey and Negated or Truthy and Not Negated
            elif (not it and section[2] == '^') or (it and section[2] != '^'):
                replacer = self._render_dictionary(inner, it)

            # Render template prior to section too
            output = output + self._render_tags(template[0:match.start()]) + replacer

            template = template[match.end():]

            # Render remainder
        output = output + self._render_tags(template)

        return output

    def _render_tags(self, template):
        output = []

        while True:
            parts = self.tag_re.split(template, maxsplit=1)
            output.append(parts[0])

            if len(parts) < 2:
                # Then there was no match.
                break

            start, tag_type, tag_name, template = parts

            tag_name = tag_name.strip()
            func = self.modifiers[tag_type]
            tag_value = func(self, tag_name)

            # Appending the tag value to the output prevents treating the
            # value as a template string (bug: issue #44).
            output.append(tag_value)

        output = "".join(output)
        return output

    def _render_dictionary(self, template, context):
        self.context.push(context)

        template = Template(template, load_template=self.load_template)
        out = template.render(self.context)

        self.context.pop()

        return out

    def _render_list(self, template, listing):
        insides = []
        for item in listing:
            insides.append(self._render_dictionary(template, item))

        return ''.join(insides)

    @modifiers.set(None)
    def _render_tag(self, tag_name):
        raw = self.context.get(tag_name, '')

        # For methods with no return value
        #
        # We use "==" rather than "is" to compare integers, as using "is" relies
        # on an implementation detail of CPython.  The test about rendering
        # zeroes failed while using PyPy when using "is".
        # See issue #34: https://github.com/defunkt/pystache/issues/34
        if not raw and raw != 0:
            if tag_name == '.':
                raw = self.context.top()
            else:
                return ''

        return escape(raw)

    @modifiers.set('!')
    def _render_comment(self, tag_name):
        return ''

    @modifiers.set('>')
    def _render_partial(self, template_name):
        markup = self.load_template(template_name)
        template = Template(markup, load_template=self.load_template)
        return template.render(self.context)

    @modifiers.set('=')
    def _change_delimiter(self, tag_name):
        """
        Change the current delimiter.

        """
        self.otag, self.ctag = tag_name.split(' ')
        self._compile_regexps()

        return ''

    @modifiers.set('{')
    @modifiers.set('&')
    def render_unescaped(self, tag_name):
        """
        Render a tag without escaping it.

        """
        return literal(self.context.get(tag_name, ''))

    def render(self, context=None, **kwargs):
        """
        Return the template rendered using the current context.

        The return value is a unicode string, unless the output_encoding
        attribute is not None, in which case the return value has type str
        and is encoded using that encoding.

        Arguments:

          context: a dictionary, Context, or object (e.g. a View instance).

          **kwargs: additional key values to add to the context when rendering.
            These values take precedence over the context on any key conflicts.

        """
        self._initialize_context(context, **kwargs)

<<<<<<< HEAD
        template = self._render_sections(self.template)
        result = self._render_tags(template)
=======
    def render(self, encoding=None):
        result = self._render(self.template, self.view)
        #result = self._render_tags(template)
>>>>>>> a936076f

        if self.output_encoding is not None:
            result = result.encode(self.output_encoding)

        return result<|MERGE_RESOLUTION|>--- conflicted
+++ resolved
@@ -130,12 +130,9 @@
         tag = r"%(otag)s(#|=|&|!|>|\{)?(.+?)\1?%(ctag)s+"
         self.tag_re = re.compile(tag % tags)
 
-<<<<<<< HEAD
-    def _render_sections(self, template):
-=======
-    def _render(self, template, view):
+    def _render(self, template):
         output = ''
->>>>>>> a936076f
+
         while True:
             match = self.section_re.search(template)
             if match is None:
@@ -286,14 +283,7 @@
         """
         self._initialize_context(context, **kwargs)
 
-<<<<<<< HEAD
-        template = self._render_sections(self.template)
-        result = self._render_tags(template)
-=======
-    def render(self, encoding=None):
-        result = self._render(self.template, self.view)
-        #result = self._render_tags(template)
->>>>>>> a936076f
+        result = self._render(self.template)
 
         if self.output_encoding is not None:
             result = result.encode(self.output_encoding)
