# -*- coding: utf-8 -*-

import re
import cgi
import collections

from .loader import Loader

try:
    import markupsafe
    escape = markupsafe.escape
    literal = markupsafe.Markup
except ImportError:
    escape = lambda x: cgi.escape(unicode(x))
    literal = unicode


try:
    # The collections.Callable class is not available until Python 2.6.
    import collections.Callable
    def check_callable(it):
        return isinstance(it, collections.Callable)
except ImportError:
    def check_callable(it):
        return hasattr(it, '__call__')


class Modifiers(dict):
    """Dictionary with a decorator for assigning functions to keys."""

    def set(self, key):
        """Decorator function to set the given key to
        the decorated function.

        >>> modifiers = {}
        >>> @modifiers.set('P')
        ... def render_tongue(self, tag_name=None, context=None):
        ...     return ":P %s" % tag_name
        >>> modifiers
        {'P': <function render_tongue at 0x...>}
        """

        def setter(func):
            self[key] = func
            return func
        return setter



class Template(object):

    tag_re = None
    otag = '{{'
    ctag = '}}'

    modifiers = Modifiers()

    def __init__(self, template=None, context=None, **kwargs):
        from .view import View

        self.template = template

        if kwargs:
            context.update(kwargs)

        self.view = context if isinstance(context, View) else View(context=context)
        self._compile_regexps()


    def _compile_regexps(self):
        tags = {
            'otag': re.escape(self.otag),
            'ctag': re.escape(self.ctag)
        }

        # The section contents include white space to comply with the spec's
        # requirement that sections not alter surrounding whitespace.
        section = r"%(otag)s[\#|^]([^\}]*)%(ctag)s(.+?)%(otag)s/\1%(ctag)s"
        self.section_re = re.compile(section % tags, re.M|re.S)

        tag = r"%(otag)s(#|=|&|!|>|\{)?(.+?)\1?%(ctag)s+"
        self.tag_re = re.compile(tag % tags)


    def _render_sections(self, template, view):
        while True:
            match = self.section_re.search(template)
            if match is None:
                break

            section, section_name, inner = match.group(0, 1, 2)
            section_name = section_name.strip()
            it = self.view.get(section_name, None)
            replacer = ''

            # Callable
            if it and check_callable(it):
                replacer = it(inner)

            # Dictionary
            elif it and hasattr(it, 'keys') and hasattr(it, '__getitem__'):
                if section[2] != '^':
                    replacer = self._render_dictionary(inner, it)

            # Lists
            elif it and hasattr(it, '__iter__'):
                if section[2] != '^':
                    replacer = self._render_list(inner, it)

            # Other objects
            elif it and isinstance(it, object):
                if section[2] != '^':
                    replacer = self._render_dictionary(inner, it)

            # Falsey and Negated or Truthy and Not Negated
            elif (not it and section[2] == '^') or (it and section[2] != '^'):
                replacer = self._render_dictionary(inner, it)

            template = literal(template.replace(section, replacer))

        return template


    def _render_tags(self, template):
        while True:
            match = self.tag_re.search(template)
            if match is None:
                break

            tag, tag_type, tag_name = match.group(0, 1, 2)
            tag_name = tag_name.strip()
            func = self.modifiers[tag_type]
            replacement = func(self, tag_name)
            template = template.replace(tag, replacement)

        return template


    def _render_dictionary(self, template, context):

        self.view.context_list.insert(0, context)

        template = Template(template, self.view)
        out = template.render()

        self.view.context_list.pop(0)

        return out


    def _render_list(self, template, listing):

        insides = []

        for item in listing:
            insides.append(self._render_dictionary(template, item))

        return ''.join(insides)


    @modifiers.set(None)
    def _render_tag(self, tag_name):

        raw = self.view.get(tag_name, '')

        # For methods with no return value
        if not raw and raw is not 0:
            if tag_name == '.':
                raw = self.view.context_list[0]
            else:
                return ''

        return escape(raw)


    @modifiers.set('!')
    def _render_comment(self, tag_name):
        return ''


    @modifiers.set('>')
    def _render_partial(self, template_name):
<<<<<<< HEAD
        markup = self.view.load_template(template_name)
=======

        markup = Loader().load_template(
            template_name,
            self.view.template_path,
            encoding=self.view.template_encoding)
>>>>>>> 20bec630
        template = Template(markup, self.view)
        return template.render()


    @modifiers.set('=')
    def _change_delimiter(self, tag_name):
        """Changes the Mustache delimiter."""

        self.otag, self.ctag = tag_name.split(' ')
        self._compile_regexps()

        return ''


    @modifiers.set('{')
    @modifiers.set('&')
    def render_unescaped(self, tag_name):
        """Render a tag without escaping it."""

        return literal(self.view.get(tag_name, ''))


    def render(self, encoding=None):
        template = self._render_sections(self.template, self.view)
        result = self._render_tags(template)

        if encoding is not None:
            result = result.encode(encoding)

        return result<|MERGE_RESOLUTION|>--- conflicted
+++ resolved
@@ -1,10 +1,11 @@
-# -*- coding: utf-8 -*-
+# coding: utf-8
 
 import re
 import cgi
 import collections
 
 from .loader import Loader
+
 
 try:
     import markupsafe
@@ -26,11 +27,12 @@
 
 
 class Modifiers(dict):
+
     """Dictionary with a decorator for assigning functions to keys."""
 
     def set(self, key):
-        """Decorator function to set the given key to
-        the decorated function.
+        """
+        Return a decorator that assigns the given function to the given key.
 
         >>> modifiers = {}
         >>> @modifiers.set('P')
@@ -38,13 +40,12 @@
         ...     return ":P %s" % tag_name
         >>> modifiers
         {'P': <function render_tongue at 0x...>}
-        """
-
-        def setter(func):
+
+        """
+        def decorate(func):
             self[key] = func
             return func
-        return setter
-
+        return decorate
 
 
 class Template(object):
@@ -65,7 +66,6 @@
 
         self.view = context if isinstance(context, View) else View(context=context)
         self._compile_regexps()
-
 
     def _compile_regexps(self):
         tags = {
@@ -81,7 +81,6 @@
         tag = r"%(otag)s(#|=|&|!|>|\{)?(.+?)\1?%(ctag)s+"
         self.tag_re = re.compile(tag % tags)
 
-
     def _render_sections(self, template, view):
         while True:
             match = self.section_re.search(template)
@@ -120,7 +119,6 @@
 
         return template
 
-
     def _render_tags(self, template):
         while True:
             match = self.tag_re.search(template)
@@ -135,9 +133,7 @@
 
         return template
 
-
     def _render_dictionary(self, template, context):
-
         self.view.context_list.insert(0, context)
 
         template = Template(template, self.view)
@@ -147,20 +143,15 @@
 
         return out
 
-
     def _render_list(self, template, listing):
-
         insides = []
-
         for item in listing:
             insides.append(self._render_dictionary(template, item))
 
         return ''.join(insides)
 
-
     @modifiers.set(None)
     def _render_tag(self, tag_name):
-
         raw = self.view.get(tag_name, '')
 
         # For methods with no return value
@@ -172,44 +163,35 @@
 
         return escape(raw)
 
-
     @modifiers.set('!')
     def _render_comment(self, tag_name):
         return ''
 
-
     @modifiers.set('>')
     def _render_partial(self, template_name):
-<<<<<<< HEAD
         markup = self.view.load_template(template_name)
-=======
-
-        markup = Loader().load_template(
-            template_name,
-            self.view.template_path,
-            encoding=self.view.template_encoding)
->>>>>>> 20bec630
         template = Template(markup, self.view)
         return template.render()
 
-
     @modifiers.set('=')
     def _change_delimiter(self, tag_name):
-        """Changes the Mustache delimiter."""
-
+        """
+        Change the current delimiter.
+
+        """
         self.otag, self.ctag = tag_name.split(' ')
         self._compile_regexps()
 
         return ''
-
 
     @modifiers.set('{')
     @modifiers.set('&')
     def render_unescaped(self, tag_name):
-        """Render a tag without escaping it."""
-
+        """
+        Render a tag without escaping it.
+
+        """
         return literal(self.view.get(tag_name, ''))
-
 
     def render(self, encoding=None):
         template = self._render_sections(self.template, self.view)
