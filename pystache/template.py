import re
import cgi
import collections
import os
import copy

try:
<<<<<<< HEAD
    import markupsafe
    escape = markupsafe.escape
    literal = markupsafe.Markup
=======
    import collections.Callable
    def check_callable(it):
        return isinstance(it, collections.Callable)
except ImportError:
    def check_callable(it):
        return hasattr(it, '__call__')
    

modifiers = {}
def modifier(symbol):
    """Decorator for associating a function with a Mustache tag modifier.
>>>>>>> 1e72b7a4

except ImportError:
    escape = lambda x: cgi.escape(unicode(x))
    literal = unicode


class Modifiers(dict):
    """Dictionary with a decorator for assigning functions to keys."""

    def set(self, key):
        """
        Decorator function to set the given key to the decorated function.

            >>> modifiers = {}
            >>> @modifiers.set('P')
            ... def render_tongue(self, tag_name=None, context=None):
            ...     return ":P %s" % tag_name
            >>> modifiers
            {'P': <function render_tongue at 0x...>}
        """

        def setter(func):
            self[key] = func
            return func
        return setter


class Template(object):

    tag_re = None

    otag = '{{'

    ctag = '}}'

    modifiers = Modifiers()

    def __init__(self, template=None, context=None, **kwargs):
        from view import View

        self.template = template

        if kwargs:
            context.update(kwargs)

        self.view = context if isinstance(context, View) else View(context=context)
        self._compile_regexps()

    def _compile_regexps(self):
        tags = {
            'otag': re.escape(self.otag),
            'ctag': re.escape(self.ctag)
        }

        section = r"%(otag)s[\#|^]([^\}]*)%(ctag)s\s*(.+?\s*)%(otag)s/\1%(ctag)s"
        self.section_re = re.compile(section % tags, re.M|re.S)

        tag = r"%(otag)s(#|=|&|!|>|\{)?(.+?)\1?%(ctag)s+"
        self.tag_re = re.compile(tag % tags)

    def _render_sections(self, template, view):
        while True:
            match = self.section_re.search(template)
            if match is None:
                break

            section, section_name, inner = match.group(0, 1, 2)
            section_name = section_name.strip()
            it = self.view.get(section_name, None)
            replacer = ''
<<<<<<< HEAD

            # Callable
            if it and isinstance(it, collections.Callable):
=======
            if it and check_callable(it):
>>>>>>> 1e72b7a4
                replacer = it(inner)
            # Dictionary
            elif it and hasattr(it, 'keys') and hasattr(it, '__getitem__'):
                if section[2] != '^':
                    replacer = self._render_dictionary(inner, it)
            # Lists
            elif it and hasattr(it, '__iter__'):
                if section[2] != '^':
                    replacer = self._render_list(inner, it)
            # Other objects
            elif it and isinstance(it, object):
                if section[2] != '^':
                    replacer = self._render_dictionary(inner, it)
            # Falsey and Negated or Truthy and Not Negated
            elif (not it and section[2] == '^') or (it and section[2] != '^'):
                replacer = self._render_dictionary(inner, it)

            template = literal(template.replace(section, replacer))

        return template

    def _render_tags(self, template):
        while True:
            match = self.tag_re.search(template)
            if match is None:
                break

            tag, tag_type, tag_name = match.group(0, 1, 2)
            tag_name = tag_name.strip()
            func = self.modifiers[tag_type]
            replacement = func(self, tag_name)
            template = template.replace(tag, replacement)

        return template

    def _render_dictionary(self, template, context):
        self.view.context_list.insert(0, context)
        template = Template(template, self.view)
        out = template.render()
        self.view.context_list.pop(0)
        return out

    def _render_list(self, template, listing):
        insides = []
        for item in listing:
            insides.append(self._render_dictionary(template, item))

        return ''.join(insides)

    @modifiers.set(None)
    def _render_tag(self, tag_name):
        raw = self.view.get(tag_name, '')

        # For methods with no return value
        if not raw and raw is not 0:
            if tag_name == '.':
                raw = self.view.context_list[0]
            else:
                return ''

        return escape(raw)

    @modifiers.set('!')
    def _render_comment(self, tag_name):
        return ''

    @modifiers.set('>')
    def _render_partial(self, template_name):
        from pystache import Loader
        markup = Loader().load_template(template_name, self.view.template_path, encoding=self.view.template_encoding)
        template = Template(markup, self.view)
        return template.render()

    @modifiers.set('=')
    def _change_delimiter(self, tag_name):
        """Changes the Mustache delimiter."""
        self.otag, self.ctag = tag_name.split(' ')
        self._compile_regexps()
        return ''

    @modifiers.set('{')
    @modifiers.set('&')
    def render_unescaped(self, tag_name):
        """Render a tag without escaping it."""
        return literal(self.view.get(tag_name, ''))

    def render(self, encoding=None):
        template = self._render_sections(self.template, self.view)
        result = self._render_tags(template)

        if encoding is not None:
            result = result.encode(encoding)

        return result<|MERGE_RESOLUTION|>--- conflicted
+++ resolved
@@ -5,27 +5,22 @@
 import copy
 
 try:
-<<<<<<< HEAD
     import markupsafe
     escape = markupsafe.escape
     literal = markupsafe.Markup
-=======
+
+except ImportError:
+    escape = lambda x: cgi.escape(unicode(x))
+    literal = unicode
+
+
+try:
     import collections.Callable
     def check_callable(it):
         return isinstance(it, collections.Callable)
 except ImportError:
     def check_callable(it):
         return hasattr(it, '__call__')
-    
-
-modifiers = {}
-def modifier(symbol):
-    """Decorator for associating a function with a Mustache tag modifier.
->>>>>>> 1e72b7a4
-
-except ImportError:
-    escape = lambda x: cgi.escape(unicode(x))
-    literal = unicode
 
 
 class Modifiers(dict):
@@ -92,13 +87,9 @@
             section_name = section_name.strip()
             it = self.view.get(section_name, None)
             replacer = ''
-<<<<<<< HEAD
 
             # Callable
-            if it and isinstance(it, collections.Callable):
-=======
             if it and check_callable(it):
->>>>>>> 1e72b7a4
                 replacer = it(inner)
             # Dictionary
             elif it and hasattr(it, 'keys') and hasattr(it, '__getitem__'):
