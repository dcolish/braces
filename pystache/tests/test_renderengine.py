--- conflicted
+++ resolved
@@ -581,24 +581,13 @@
         self._assert_render(expected, '{{=$ $=}} {{foo}} ')
         self._assert_render(expected, '{{=$ $=}} {{foo}} $={{ }}=$')  # was yielding u'  '.
 
-<<<<<<< HEAD
-    def test_dot_notation__forward_progress(self):
-        """
-        Test that dotted name resolution makes "forward-only" progress.
-
-        This is equivalent to the test case in the following pull request:
-
-          https://github.com/mustache/spec/pull/48
-
-        """
-        template = '{{a.b}} :: {{#c}}{{a}} :: {{a.b}}{{/c}}'
-        context = {'a': {'b': 'a.b found'}, 'c': {'a': 'a.b not found'} }
-        self._assert_render(u'a.b found :: a.b not found :: ', template, context)
-=======
     def test_dot_notation(self):
         """
+        Test simple dot notation cases.
+
         Check that we can use dot notation when the variable is a dict,
-        a used-defined object, or a combination of both
+        user-defined object, or combination of both.
+
         """
         template = 'Hello, {{person.name}}. I see you are {{person.details.age}}.'
         person = Attachable(name='Biggles', details={'age': 42})
@@ -607,8 +596,11 @@
 
     def test_dot_notation__missing_attributes_or_keys(self):
         """
-        Check that, when using dot notation, if the key or attribute does not
-        exist then its value is rendered as empty
+        Test dot notation with missing keys or attributes.
+
+        Check that if a key or attribute in a dotted name does not exist, then
+        the tag renders as the empty string.
+
         """
         template = """I cannot see {{person.name}}'s age: {{person.age}}.
         Nor {{other_person.name}}'s: ."""
@@ -620,7 +612,8 @@
 
     def test_dot_notation__multiple_levels(self):
         """
-        Check that using multiple levels of dot attributes works as expected
+        Test dot notation with multiple levels.
+
         """
         template = """Hello, Mr. {{person.name.lastname}}.
         I see you're back from {{person.travels.last.country.city}}.
@@ -638,4 +631,27 @@
                                         travels=Attachable(last=Attachable(country=Attachable(city='Cornwall'))),
                                         details=Attachable())}
         self._assert_render(expected, template, context)
->>>>>>> 8180ef7a
+
+    def test_dot_notation__missing_part_terminates_search(self):
+        """
+        Test that dotted name resolution terminates on a later part not found.
+
+        Check that if a later dotted name part is not found in the result from
+        the former resolution, then name resolution terminates rather than
+        starting the search over with the next element of the context stack.
+        From the spec (interpolation section)--
+
+          5) If any name parts were retained in step 1, each should be resolved
+          against a context stack containing only the result from the former
+          resolution.  If any part fails resolution, the result should be considered
+          falsey, and should interpolate as the empty string.
+
+        This test case is equivalent to the test case in the following pull
+        request:
+
+          https://github.com/mustache/spec/pull/48
+
+        """
+        template = '{{a.b}} :: ({{#c}}{{a}} :: {{a.b}}{{/c}})'
+        context = {'a': {'b': 'A.B'}, 'c': {'a': 'A'} }
+        self._assert_render(u'A.B :: (A :: )', template, context)