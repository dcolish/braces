#!/usr/bin/env python
# coding: utf-8

"""
This script supports installing and distributing pystache.

Below are instructions to pystache maintainers on how to push a new
version of pystache to PyPI--

    http://pypi.python.org/pypi/pystache

Create a PyPI user account.  The user account will need permissions to push
to PyPI.  A current "Package Index Owner" of pystache can grant you those
permissions.

When you have permissions, run the following (after preparing the release,
bumping the version number in setup.py, etc):

    > python setup.py publish

If you get an error like the following--

    Upload failed (401): You must be identified to edit package information

then add a file called .pyirc to your home directory with the following
contents:

    [server-login]
    username: <PyPI username>
    password: <PyPI password>

as described here, for example:

    http://docs.python.org/release/2.5.2/dist/pypirc.html

"""

import os
import sys

py_version = sys.version_info

# Distribute works with Python 2.3.5 and above:
#   http://packages.python.org/distribute/setuptools.html#building-and-distributing-packages-with-distribute
if py_version < (2, 3, 5):
    # TODO: this might not work yet.
    import distutils as dist
    from distutils import core
    setup = core.setup
else:
    import setuptools as dist
    setup = dist.setup

# TODO: use the logging module instead of printing.
print("Using: version %s of %s" % (repr(dist.__version__), repr(dist)))

VERSION = '0.5.0-rc'  # Also change in pystache/init.py.


def publish():
    """
    Publish this package to PyPI (aka "the Cheeseshop").

    """
    os.system('python setup.py sdist upload')


def make_long_description():
    """
    Return the long description for the package.

    """
    long_description = open('README.rst').read() + '\n\n' + open('HISTORY.rst').read()

    return long_description


if sys.argv[-1] == 'publish':
    publish()
    sys.exit()

long_description = make_long_description()
template_files = ['*.mustache', '*.txt']

# We follow the guidance here for compatibility with using setuptools instead
# of Distribute under Python 2 (on the subject of new, unrecognized keyword
# arguments to setup()):
#
#   http://packages.python.org/distribute/python3.html#note-on-compatibility-with-setuptools
#
if py_version < (3, ):
    extra = {}
else:
    extra = {
        # Causes 2to3 to be run during the build step.
        'use_2to3': True,
        'convert_2to3_doctests': ['README.rst'],
    }

# We use the package simplejson for older Python versions since Python
# does not contain the module json before 2.6:
#
#   http://docs.python.org/library/json.html
#
# Moreover, simplejson stopped officially support for Python 2.4 in version 2.1.0:
#
#   https://github.com/simplejson/simplejson/blob/master/CHANGES.txt
#
requires = []
if py_version < (2, 5):
    requires.append('simplejson<2.1')
elif py_version < (2, 6):
    requires.append('simplejson')
else:
    requires.append('pyyaml')

INSTALL_REQUIRES = requires

PACKAGES = [
    'pystache',
    # The following packages are only for testing.
    'examples',
    'pystache.tests',
    'pystache.tests.data',
    'pystache.tests.data.locator'
]


setup(name='pystache',
<<<<<<< HEAD
      version='0.5.0-rc',
      license='MIT',
=======
      version='0.5.0',
>>>>>>> 0bf6ca1f
      description='Mustache for Python',
      long_description=long_description,
      author='Chris Wanstrath',
      author_email='chris@ozmm.org',
      maintainer='Chris Jerdonek',
      url='http://github.com/defunkt/pystache',
      install_requires=INSTALL_REQUIRES,
      packages=PACKAGES,
      package_data = {
          # Include the README so doctests can be run.
          # TODO: is there a better way to include the README?
          'pystache': [
              '../README.rst',
              '../ext/spec/specs/*.json',
              '../ext/spec/specs/*.yml',
          ],
          # Include template files so tests can be run.
          'examples': template_files,
          'pystache.tests.data': template_files,
          'pystache.tests.data.locator': template_files,
      },
      test_suite='pystache.tests',
      entry_points = {
        'console_scripts': ['pystache=pystache.commands:main'],
      },
      classifiers = (
        'Development Status :: 4 - Beta',
        'License :: OSI Approved :: MIT License',
        'Programming Language :: Python',
        'Programming Language :: Python :: 2',
        'Programming Language :: Python :: 2.4',
        'Programming Language :: Python :: 2.5',
        'Programming Language :: Python :: 2.6',
        'Programming Language :: Python :: 2.7',
        'Programming Language :: Python :: 3',
        'Programming Language :: Python :: 3.1',
        'Programming Language :: Python :: 3.2',
      ),
      **extra
)<|MERGE_RESOLUTION|>--- conflicted
+++ resolved
@@ -54,7 +54,7 @@
 # TODO: use the logging module instead of printing.
 print("Using: version %s of %s" % (repr(dist.__version__), repr(dist)))
 
-VERSION = '0.5.0-rc'  # Also change in pystache/init.py.
+VERSION = '0.5.1-alpha'  # Also change in pystache/init.py.
 
 
 def publish():
@@ -127,12 +127,8 @@
 
 
 setup(name='pystache',
-<<<<<<< HEAD
-      version='0.5.0-rc',
+      version=VERSION,
       license='MIT',
-=======
-      version='0.5.0',
->>>>>>> 0bf6ca1f
       description='Mustache for Python',
       long_description=long_description,
       author='Chris Wanstrath',
