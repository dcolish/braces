#!/usr/bin/env python
<<<<<<< HEAD
# coding: utf-8
=======
"""
Run the following to publish to PyPI:

> python setup.py publish

"""
>>>>>>> 652b6ccc

import os
import sys


try:
    from setuptools import setup
except ImportError:
    from distutils.core import setup


def publish():
    """
    Publish this package to PyPI (aka "the Cheeseshop").

    """
    os.system('python setup.py sdist upload')


def make_long_description():
    """
    Return the long description for the package.

    """
    long_description = open('README.rst').read() + '\n\n' + open('HISTORY.rst').read()

    return long_description


if sys.argv[-1] == 'publish':
    publish()
    sys.exit()

long_description = make_long_description()

setup(name='pystache',
      version='0.4.0',
      description='Mustache for Python',
      long_description=long_description,
      author='Chris Wanstrath',
      author_email='chris@ozmm.org',
      url='http://github.com/defunkt/pystache',
      packages=['pystache'],
      license='MIT',
<<<<<<< HEAD
      entry_points = {
        'console_scripts': ['pystache=pystache.commands:main'],
      },
      classifiers = (
        'Development Status :: 4 - Beta',
        'License :: OSI Approved :: MIT License',
        'Programming Language :: Python',
        'Programming Language :: Python :: 2.5',
        'Programming Language :: Python :: 2.6',
      )
)
=======
      classifiers = (
        "Development Status :: 4 - Beta",
        "License :: OSI Approved :: MIT License",
        "Programming Language :: Python",
        "Programming Language :: Python :: 2.5",
        "Programming Language :: Python :: 2.6",
        )
     )
>>>>>>> 652b6ccc
<|MERGE_RESOLUTION|>--- conflicted
+++ resolved
@@ -1,14 +1,12 @@
 #!/usr/bin/env python
-<<<<<<< HEAD
 # coding: utf-8
-=======
+
 """
 Run the following to publish to PyPI:
 
 > python setup.py publish
 
 """
->>>>>>> 652b6ccc
 
 import os
 import sys
@@ -53,7 +51,6 @@
       url='http://github.com/defunkt/pystache',
       packages=['pystache'],
       license='MIT',
-<<<<<<< HEAD
       entry_points = {
         'console_scripts': ['pystache=pystache.commands:main'],
       },
@@ -65,13 +62,3 @@
         'Programming Language :: Python :: 2.6',
       )
 )
-=======
-      classifiers = (
-        "Development Status :: 4 - Beta",
-        "License :: OSI Approved :: MIT License",
-        "Programming Language :: Python",
-        "Programming Language :: Python :: 2.5",
-        "Programming Language :: Python :: 2.6",
-        )
-     )
->>>>>>> 652b6ccc
