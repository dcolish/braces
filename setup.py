#!/usr/bin/env python
# coding: utf-8

"""
This script supports installing and distributing pystache.

Below are instructions to pystache maintainers on how to push a new
version of pystache to PyPI--

    http://pypi.python.org/pypi/pystache

Create a PyPI user account.  The user account will need permissions to push
to PyPI.  A current "Package Index Owner" of pystache can grant you those
permissions.

When you have permissions, run the following (after preparing the release,
bumping the version number in setup.py, etc):

    > python setup.py publish

If you get an error like the following--

    Upload failed (401): You must be identified to edit package information

then add a file called .pyirc to your home directory with the following
contents:

    [server-login]
    username: <PyPI username>
    password: <PyPI password>

as described here, for example:

    http://docs.python.org/release/2.5.2/dist/pypirc.html

"""

import os
import sys


try:
    from setuptools import setup
except ImportError:
    from distutils.core import setup


def publish():
    """
    Publish this package to PyPI (aka "the Cheeseshop").

    """
    os.system('python setup.py sdist upload')


def make_long_description():
    """
    Return the long description for the package.

    """
    long_description = open('README.rst').read() + '\n\n' + open('HISTORY.rst').read()

    return long_description


if sys.argv[-1] == 'publish':
    publish()
    sys.exit()

long_description = make_long_description()

setup(name='pystache',
      version='0.4.1',
      description='Mustache for Python',
      long_description=long_description,
      author='Chris Wanstrath',
      author_email='chris@ozmm.org',
      url='http://github.com/defunkt/pystache',
      packages=['pystache'],
      license='MIT',
      entry_points = {
        'console_scripts': ['pystache=pystache.commands:main'],
      },
      classifiers = (
<<<<<<< HEAD
        'Development Status :: 4 - Beta',
        'License :: OSI Approved :: MIT License',
        'Programming Language :: Python',
        'Programming Language :: Python :: 2.5',
        'Programming Language :: Python :: 2.6',
      )
)
=======
        "Development Status :: 4 - Beta",
        "License :: OSI Approved :: MIT License",
        "Programming Language :: Python",
        "Programming Language :: Python :: 2.4",
        "Programming Language :: Python :: 2.5",
        "Programming Language :: Python :: 2.6",
        "Programming Language :: Python :: 2.7",
        )
     )
>>>>>>> a06fd423
<|MERGE_RESOLUTION|>--- conflicted
+++ resolved
@@ -82,22 +82,12 @@
         'console_scripts': ['pystache=pystache.commands:main'],
       },
       classifiers = (
-<<<<<<< HEAD
         'Development Status :: 4 - Beta',
         'License :: OSI Approved :: MIT License',
         'Programming Language :: Python',
+        'Programming Language :: Python :: 2.4',
         'Programming Language :: Python :: 2.5',
         'Programming Language :: Python :: 2.6',
+        'Programming Language :: Python :: 2.7',
       )
-)
-=======
-        "Development Status :: 4 - Beta",
-        "License :: OSI Approved :: MIT License",
-        "Programming Language :: Python",
-        "Programming Language :: Python :: 2.4",
-        "Programming Language :: Python :: 2.5",
-        "Programming Language :: Python :: 2.6",
-        "Programming Language :: Python :: 2.7",
-        )
-     )
->>>>>>> a06fd423
+)