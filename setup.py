--- conflicted
+++ resolved
@@ -23,7 +23,6 @@
     publish()
     sys.exit()
 
-<<<<<<< HEAD
 setup(name='pystache',
       version='0.3.1',
       description='Mustache for Python',
@@ -34,30 +33,10 @@
       packages=['pystache'],
       license='MIT',
       classifiers = (
-        "Development Status :: 4 - Beta",
-        "License :: OSI Approved :: MIT License",
-        "Programming Language :: Python",
-        "Programming Language :: Python :: 2.5",
-        "Programming Language :: Python :: 2.6",
-        )
-=======
-
-setup(
-    name='pystache',
-    version='0.3.1',
-    description='Mustache for Python',
-    long_description=open('README.rst').read() + '\n\n' + open('HISTORY.rst').read(),
-    author='Chris Wanstrath',
-    author_email='chris@ozmm.org',
-    url='http://github.com/defunkt/pystache',
-    packages=['pystache'],
-    license='MIT',
-    classifiers = (
         'Development Status :: 4 - Beta',
         'License :: OSI Approved :: MIT License',
         'Programming Language :: Python',
         'Programming Language :: Python :: 2.5',
-        'Programming Language :: Python :: 2.6'
-    )
->>>>>>> 6886173c
+        'Programming Language :: Python :: 2.6',
+      )
 )
