--- conflicted
+++ resolved
@@ -88,12 +88,25 @@
         ret = pystache.render(template, context)
         self.assertEquals(ret, """<ul><li>Chris</li><li>Tom</li><li>PJ</li></ul>""")
 
-<<<<<<< HEAD
     # The spec says that sections should not alter surrounding whitespace.
     def test_surrounding_whitepace_not_altered(self):
         template = "first{{#spacing}} second {{/spacing}}third"
         ret = pystache.render(template, {"spacing": True})
         self.assertEquals(ret, "first second third")
+
+    def test_later_list_section_with_escapable_character(self):
+        """
+        This is a simple test case intended to cover issue #53.
+
+        The test case failed with markupsafe enabled, as follows:
+
+        AssertionError: Markup(u'foo &lt;') != 'foo <'
+
+        """
+        template = """{{#s1}}foo{{/s1}} {{#s2}}<{{/s2}}"""
+        context = {'s1': True, 's2': [True]}
+        actual = pystache.render(template, context)
+        self.assertEquals(actual, """foo <""")
 
 
 class PystacheWithoutMarkupsafeTests(PystacheTests, unittest.TestCase):
@@ -120,23 +133,4 @@
 
     def test_markupsafe_available(self):
         self.assertTrue(template.markupsafe, "markupsafe isn't available.  "
-            "The with-markupsafe tests shouldn't be running.")
-=======
-    def test_later_list_section_with_escapable_character(self):
-        """
-        This is a simple test case intended to cover issue #53.
-
-        The incorrect result was the following, when markupsafe is available
-        (unnecessary escaping of the second section's contents)--
-
-        AssertionError: Markup(u'foo &lt;') != 'foo <'
-
-        """
-        template = """{{#s1}}foo{{/s1}} {{#s2}}<{{/s2}}"""
-        context = {'s1': True, 's2': [True]}
-        actual = pystache.render(template, context)
-        self.assertEquals(actual, """foo <""")
-
-if __name__ == '__main__':
-    unittest.main()
->>>>>>> 7e130676
+            "The with-markupsafe tests shouldn't be running.")