--- conflicted
+++ resolved
@@ -67,31 +67,13 @@
 
         context = { 'users': [ {'name': 'Chris'}, {'name': 'Tom'}, {'name': 'PJ'} ] }
         ret = pystache.render(template, context)
-<<<<<<< HEAD
         self.assertEquals(ret, """<ul><li>Chris</li><li>Tom</li><li>PJ</li></ul>""")
-=======
-        self.assertEquals(ret, """
-<ul>
-  <li>Chris</li><li>Tom</li><li>PJ</li>
-</ul>
-""")
     
     def test_implicit_iterator(self):
-        template = """
-<ul>
-  {{#users}}
-    <li>{{.}}</li>
-  {{/users}}
-</ul>
-"""
+        template = """<ul>{{#users}}<li>{{.}}</li>{{/users}}</ul>"""
         context = { 'users': [ 'Chris', 'Tom','PJ' ] }
         ret = pystache.render(template, context)
-        self.assertEquals(ret, """
-<ul>
-  <li>Chris</li><li>Tom</li><li>PJ</li>
-</ul>
-""")
->>>>>>> 2a4270e1
+        self.assertEquals(ret, """<ul><li>Chris</li><li>Tom</li><li>PJ</li></ul>""")
 
 if __name__ == '__main__':
     unittest.main()