import pystache

class Inverted(pystache.View):
    template_path = 'examples'

    def t(self):
        return True

    def f(self):
        return False

    def two(self):
        return 'two'

<<<<<<< HEAD
    def empty_list(self):
        return []
        
    def populated_list(self):
        return ['some_value']
=======
class InvertedLists(Inverted):
    template_name = 'inverted'

    def t(self):
        return [0, 1, 2]

    def f(self):
        return []
>>>>>>> 2a4270e1
<|MERGE_RESOLUTION|>--- conflicted
+++ resolved
@@ -12,13 +12,12 @@
     def two(self):
         return 'two'
 
-<<<<<<< HEAD
     def empty_list(self):
         return []
         
     def populated_list(self):
         return ['some_value']
-=======
+
 class InvertedLists(Inverted):
     template_name = 'inverted'
 
@@ -26,5 +25,4 @@
         return [0, 1, 2]
 
     def f(self):
-        return []
->>>>>>> 2a4270e1
+        return []